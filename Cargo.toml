[package]
name = "rls"
version = "0.121.0"
authors = ["Nick Cameron <ncameron@mozilla.com>", "Jonathan Turner <jturner@mozilla.com>", "The RLS developers"]
description = "Rust Language Server - provides information about Rust programs to IDEs and other tools"
license = "Apache-2.0/MIT"
repository = "https://github.com/rust-lang-nursery/rls"
categories = ["development-tools"]

build = "build.rs"

[dependencies]
cargo = { path = "../cargo" }
env_logger = "0.4"
jsonrpc-core = "7.0.1"
languageserver-types = "0.12"
lazy_static = "0.2"
log = "0.3"
racer = "2.0.6"
<<<<<<< HEAD
rls-analysis = "0.6"
rls-data = { version = "0.10", features = ["serialize-serde"] }
=======
rls-analysis = "0.6.5"
rls-data = { version = "0.10", features = ["serialize-serde"] }
rls-rustc = "0.1"
>>>>>>> 86ff0b14
rls-span = { version = "0.4", features = ["serialize-serde"] }
rls-vfs = { version = "0.4", features = ["racer-impls"] }
rustfmt-nightly = "0.2"
serde = "1.0"
serde_json = "1.0"
serde_derive = "1.0"
url = "1.1.0"<|MERGE_RESOLUTION|>--- conflicted
+++ resolved
@@ -17,14 +17,9 @@
 lazy_static = "0.2"
 log = "0.3"
 racer = "2.0.6"
-<<<<<<< HEAD
-rls-analysis = "0.6"
-rls-data = { version = "0.10", features = ["serialize-serde"] }
-=======
 rls-analysis = "0.6.5"
 rls-data = { version = "0.10", features = ["serialize-serde"] }
 rls-rustc = "0.1"
->>>>>>> 86ff0b14
 rls-span = { version = "0.4", features = ["serialize-serde"] }
 rls-vfs = { version = "0.4", features = ["racer-impls"] }
 rustfmt-nightly = "0.2"
